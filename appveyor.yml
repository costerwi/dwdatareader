--- conflicted
+++ resolved
@@ -1,17 +1,8 @@
 # appveyor.yml - https://www.appveyor.com/docs/lang/python
 ---
 image:
-<<<<<<< HEAD
-  - Visual Studio 2019
-    #- Ubuntu
-
-environment:
-  matrix:
-  - TOXENV: py310
-=======
   - Visual Studio 2022
   - Ubuntu
->>>>>>> 7e962194
 
 build: false
 
